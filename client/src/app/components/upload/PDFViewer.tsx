'use client'

import { useState, useEffect, useMemo } from 'react'
import { Worker, Viewer, SpecialZoomLevel } from '@react-pdf-viewer/core'
import { defaultLayoutPlugin } from '@react-pdf-viewer/default-layout'

// Import styles
import '@react-pdf-viewer/core/lib/styles/index.css'
import '@react-pdf-viewer/default-layout/lib/styles/index.css'

interface PDFViewerProps {
  fileUrl: string
  isCollapsed: boolean
  onToggleCollapse: () => void
}

export default function PDFViewer({ fileUrl, isCollapsed, onToggleCollapse }: PDFViewerProps) {
  const [isClient, setIsClient] = useState(false)
  
  // Use proxy endpoint to avoid CORS issues with direct GCS URLs
  const proxiedUrl = useMemo(() => {
    if (!fileUrl) return ''
    
    // If it's a GCS URL, proxy it through our backend
    if (fileUrl.includes('storage.googleapis.com')) {
      const apiUrl = process.env.NEXT_PUBLIC_API_URL || 'http://localhost:8000'
      return `${apiUrl}/api/pdf-proxy?url=${encodeURIComponent(fileUrl)}`
    }
    
    // Otherwise use the URL as-is
    return fileUrl
  }, [fileUrl])
  
  // Initialize the default layout plugin
  const defaultLayoutPluginInstance = defaultLayoutPlugin({
    sidebarTabs: (defaultTabs) => [defaultTabs[0]], // Only show thumbnails tab
    toolbarPlugin: {
      fullScreenPlugin: {
        onEnterFullScreen: (zoom) => {
          zoom(SpecialZoomLevel.PageFit)
        },
      },
    },
  })

  // ✅ CRITICAL: Ensure client-side only rendering
  useEffect(() => {
    setIsClient(true)
  }, [])

  // Don't render PDF until client-side
  if (!isClient) {
    return (
<<<<<<< HEAD
      <div className="w-full h-full bg-gray-50 border-r border-gray-200 flex items-center justify-center flex-shrink-0">
=======
      <div className="w-[30%] h-full bg-gray-50 dark:bg-slate-900 border-r border-gray-200 dark:border-slate-700 flex items-center justify-center flex-shrink-0">
>>>>>>> 9263c5c6
        <div className="text-center">
          <div className="animate-spin rounded-full h-8 w-8 border-b-2 border-blue-600 mx-auto mb-2"></div>
          <p className="text-gray-600 dark:text-slate-400">Initializing PDF viewer...</p>
        </div>
      </div>
    )
  }

  if (isCollapsed) {
    return (
      <div className="w-12 h-full flex items-center justify-center bg-gray-100 dark:bg-slate-800 border-r border-gray-200 dark:border-slate-700">
        <button
          onClick={onToggleCollapse}
          className="transform rotate-90 bg-blue-600 dark:bg-blue-700 text-white px-3 py-1 rounded text-sm hover:bg-blue-700 dark:hover:bg-blue-600 transition-colors"
          aria-label="Show PDF Preview"
        >
          Show PDF
        </button>
      </div>
    )
  }

  return (
<<<<<<< HEAD
    <div className="w-full h-full bg-gray-50 border-r border-gray-200 flex flex-col flex-shrink-0">
=======
    <div className="w-[30%] h-full bg-gray-50 dark:bg-slate-900 border-r border-gray-200 dark:border-slate-700 flex flex-col flex-shrink-0">
>>>>>>> 9263c5c6
      {/* Header with controls */}
      <div className="flex items-center justify-between px-4 py-3 border-b border-gray-200 dark:border-slate-700 bg-white dark:bg-slate-800 shadow-sm">
        <h3 className="text-lg font-semibold text-gray-800 dark:text-slate-100">Document Preview</h3>
        
        <div className="flex items-center space-x-2">
          {fileUrl && (
            <button
              onClick={() => window.open(fileUrl, '_blank')}
              className="px-3 py-1 bg-blue-600 dark:bg-blue-700 text-white rounded text-sm hover:bg-blue-700 dark:hover:bg-blue-600 transition-colors"
              title="Open in New Tab"
            >
              Open
            </button>
          )}
          
          <button
            onClick={onToggleCollapse}
            className="px-3 py-1 bg-gray-200 dark:bg-slate-700 text-gray-700 dark:text-slate-300 rounded text-sm hover:bg-gray-300 dark:hover:bg-slate-600 transition-colors"
            title="Hide PDF Preview"
          >
            Hide
          </button>
        </div>
      </div>

      {/* PDF Content */}
      <div className="flex-1 overflow-hidden bg-gray-100">
        {!fileUrl ? (
          <div className="flex items-center justify-center h-full">
            <div className="text-center text-gray-500">
              <svg className="w-16 h-16 mx-auto mb-4 text-gray-400" fill="none" stroke="currentColor" viewBox="0 0 24 24">
                <path strokeLinecap="round" strokeLinejoin="round" strokeWidth={2} 
                      d="M9 12h6m-6 4h6m2 5H7a2 2 0 01-2-2V5a2 2 0 012-2h5.586a1 1 0 01.707.293l5.414 5.414a1 1 0 01.293.707V19a2 2 0 01-2 2z" />
              </svg>
              <p className="font-medium">No PDF file available</p>
              <p className="text-sm text-gray-400 mt-2">Upload a document to preview</p>
            </div>
          </div>
        ) : (
          <Worker workerUrl={`https://unpkg.com/pdfjs-dist@3.11.174/build/pdf.worker.min.js`}>
            <div className="h-full">
              <Viewer
                fileUrl={proxiedUrl}
                plugins={[defaultLayoutPluginInstance]}
                defaultScale={SpecialZoomLevel.PageFit}
                theme={{
                  theme: 'light',
                }}
                renderError={(error) => (
                  <div className="flex items-center justify-center h-full">
                    <div className="text-center text-red-600 max-w-md p-8">
                      <div className="text-red-500 mb-4">
                        <svg className="w-16 h-16 mx-auto" fill="none" stroke="currentColor" viewBox="0 0 24 24">
                          <path strokeLinecap="round" strokeLinejoin="round" strokeWidth={2} 
                                d="M12 8v4m0 4h.01M21 12a9 9 0 11-18 0 9 9 0 0118 0z" />
                        </svg>
                      </div>
                      <p className="text-red-600 mb-4 font-semibold">Failed to load PDF</p>
                      <p className="text-gray-600 text-sm mb-6">{error.message}</p>
                      {fileUrl && (
                        <button
                          onClick={() => window.open(fileUrl, '_blank')}
                          className="px-4 py-2 bg-blue-600 text-white rounded hover:bg-blue-700 transition-colors"
                        >
                          Open in New Tab
                        </button>
                      )}
                    </div>
                  </div>
                )}
              />
            </div>
          </Worker>
        )}
      </div>
    </div>
  )
}
<|MERGE_RESOLUTION|>--- conflicted
+++ resolved
@@ -51,11 +51,7 @@
   // Don't render PDF until client-side
   if (!isClient) {
     return (
-<<<<<<< HEAD
-      <div className="w-full h-full bg-gray-50 border-r border-gray-200 flex items-center justify-center flex-shrink-0">
-=======
       <div className="w-[30%] h-full bg-gray-50 dark:bg-slate-900 border-r border-gray-200 dark:border-slate-700 flex items-center justify-center flex-shrink-0">
->>>>>>> 9263c5c6
         <div className="text-center">
           <div className="animate-spin rounded-full h-8 w-8 border-b-2 border-blue-600 mx-auto mb-2"></div>
           <p className="text-gray-600 dark:text-slate-400">Initializing PDF viewer...</p>
@@ -79,11 +75,7 @@
   }
 
   return (
-<<<<<<< HEAD
-    <div className="w-full h-full bg-gray-50 border-r border-gray-200 flex flex-col flex-shrink-0">
-=======
     <div className="w-[30%] h-full bg-gray-50 dark:bg-slate-900 border-r border-gray-200 dark:border-slate-700 flex flex-col flex-shrink-0">
->>>>>>> 9263c5c6
       {/* Header with controls */}
       <div className="flex items-center justify-between px-4 py-3 border-b border-gray-200 dark:border-slate-700 bg-white dark:bg-slate-800 shadow-sm">
         <h3 className="text-lg font-semibold text-gray-800 dark:text-slate-100">Document Preview</h3>
